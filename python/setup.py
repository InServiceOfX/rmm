# Copyright (c) 2019-2022, NVIDIA CORPORATION.

import os

from setuptools import find_packages
from skbuild import setup

import versioneer

if "RAPIDS_PY_WHEEL_VERSIONEER_OVERRIDE" in os.environ:
    orig_get_versions = versioneer.get_versions

    version_override = os.environ["RAPIDS_PY_WHEEL_VERSIONEER_OVERRIDE"]

    def get_versions():
        data = orig_get_versions()
        data["version"] = version_override
        return data

    versioneer.get_versions = get_versions

setup(
<<<<<<< HEAD
    name="rmm",
    version="21.12.00",
=======
    name="rmm" + os.getenv("RAPIDS_PY_WHEEL_CUDA_SUFFIX", default=""),
    version=versioneer.get_version(),
>>>>>>> be379e5f
    description="rmm - RAPIDS Memory Manager",
    url="https://github.com/rapidsai/rmm",
    author="NVIDIA Corporation",
    license="Apache 2.0",
    classifiers=[
        "Intended Audience :: Developers",
        "Topic :: Database",
        "Topic :: Scientific/Engineering",
        "License :: OSI Approved :: Apache Software License",
        "Programming Language :: Python",
        "Programming Language :: Python :: 3.8",
        "Programming Language :: Python :: 3.9",
    ],
    # Include the separately-compiled shared library
    extras_require={"test": ["pytest"]},
    packages=find_packages(include=["rmm", "rmm.*"]),
    include_package_data=True,
    python_requires=">=3.8",
    package_data={
        # Note: A dict comprehension with an explicit copy is necessary (rather
        # than something simpler like a dict.fromkeys) because otherwise every
        # package will refer to the same list and skbuild modifies it in place.
        key: ["*.hpp", "*.pxd"]
        for key in find_packages(
            include=["rmm._lib", "rmm._lib.includes", "rmm._cuda*"]
        )
    },
    cmdclass=versioneer.get_cmdclass(),
    install_requires=[
        "cuda-python>=11.7.1,<12.0",
        "numpy>=1.19",
        "numba>=0.49",
    ],
    zip_safe=False,
)<|MERGE_RESOLUTION|>--- conflicted
+++ resolved
@@ -20,13 +20,8 @@
     versioneer.get_versions = get_versions
 
 setup(
-<<<<<<< HEAD
-    name="rmm",
-    version="21.12.00",
-=======
     name="rmm" + os.getenv("RAPIDS_PY_WHEEL_CUDA_SUFFIX", default=""),
     version=versioneer.get_version(),
->>>>>>> be379e5f
     description="rmm - RAPIDS Memory Manager",
     url="https://github.com/rapidsai/rmm",
     author="NVIDIA Corporation",
