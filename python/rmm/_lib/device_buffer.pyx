# Copyright (c) 2019-2020, NVIDIA CORPORATION.
#
# Licensed under the Apache License, Version 2.0 (the "License");
# you may not use this file except in compliance with the License.
# You may obtain a copy of the License at
#
#     http://www.apache.org/licenses/LICENSE-2.0
#
# Unless required by applicable law or agreed to in writing, software
# distributed under the License is distributed on an "AS IS" BASIS,
# WITHOUT WARRANTIES OR CONDITIONS OF ANY KIND, either express or implied.
# See the License for the specific language governing permissions and
# limitations under the License.
<<<<<<< HEAD


=======
>>>>>>> 035c3983
import numpy as np

cimport cython
from cpython.bytes cimport PyBytes_AS_STRING, PyBytes_FromStringAndSize
from libc.stdint cimport uintptr_t
from libcpp.memory cimport unique_ptr

from rmm._lib.lib cimport (
    cudaError_t,
    cudaMemcpyDeviceToDevice,
    cudaMemcpyDeviceToHost,
    cudaMemcpyHostToDevice,
    cudaStream_t,
    cudaStreamSynchronize,
    cudaSuccess,
)


cdef class DeviceBuffer:

    def __cinit__(self, *,
                  uintptr_t ptr=0,
                  size_t size=0,
                  uintptr_t stream=0):
        """Construct a ``DeviceBuffer`` with optional size and data pointer

        Parameters
        ----------
        ptr : pointer to some data on host or device to copy over
        size : size of the buffer to allocate
               (and possibly size of data to copy)
        stream : CUDA stream to use for construction and/or copying, default 0

        Note
        ----

        If ``stream`` is the default stream, it is synchronized after the copy.
        However if a non-default ``stream`` is provided, this function is fully
        asynchronous.

        Examples
        --------
        >>> import rmm
        >>> db = rmm.DeviceBuffer(size=5)
        """
        cdef const void* c_ptr
        cdef cudaStream_t c_stream
        cdef cudaError_t err

        with nogil:
            c_ptr = <const void*>ptr
            c_stream = <cudaStream_t>stream

            if size == 0:
                self.c_obj.reset(new device_buffer())
            elif c_ptr == NULL:
                self.c_obj.reset(new device_buffer(size, c_stream))
            else:
                self.c_obj.reset(new device_buffer(c_ptr, size, c_stream))

                if c_stream == NULL:
                    err = cudaStreamSynchronize(c_stream)
                    if err != cudaSuccess:
                        with gil:
                            raise RuntimeError(
                                f"Stream sync failed with error: {err}"
                            )

    def __len__(self):
        return self.size

    def __sizeof__(self):
        return self.size

    def __bytes__(self):
        return self.tobytes()

    @property
    def nbytes(self):
        return self.size

    @property
    def ptr(self):
        return int(<uintptr_t>self.c_data())

    @property
    def size(self):
        return int(self.c_size())

    def __reduce__(self):
        return to_device, (self.copy_to_host(),)

    @property
    def __cuda_array_interface__(self):
        cdef dict intf = {
            "data": (self.ptr, False),
            "shape": (self.size,),
            "strides": (1,),
            "typestr": "|u1",
            "version": 0
        }
        return intf

    @staticmethod
    cdef DeviceBuffer c_from_unique_ptr(unique_ptr[device_buffer] ptr):
        cdef DeviceBuffer buf = DeviceBuffer.__new__(DeviceBuffer)
        buf.c_obj = move(ptr)
        return buf

    @staticmethod
    cdef DeviceBuffer c_to_device(const unsigned char[::1] b,
                                  uintptr_t stream=0):
        """Calls ``to_device`` function on arguments provided"""
        return to_device(b, stream)

    @staticmethod
    def to_device(const unsigned char[::1] b, uintptr_t stream=0):
        """Calls ``to_device`` function on arguments provided"""
        return to_device(b, stream)

    cpdef copy_to_host(self, ary=None, uintptr_t stream=0):
        """Copy from a ``DeviceBuffer`` to a buffer on host

        Parameters
        ----------
        hb : ``bytes``-like buffer to write into
        stream : CUDA stream to use for copying, default 0

        Examples
        --------
        >>> import rmm
        >>> db = rmm.DeviceBuffer.to_device(b"abc")
        >>> hb = bytearray(db.nbytes)
        >>> db.copy_to_host(hb)
        >>> print(hb)
        bytearray(b'abc')
        >>> hb = db.copy_to_host()
        >>> print(hb)
        bytearray(b'abc')
        """
        cdef const device_buffer* dbp = self.c_obj.get()
        cdef size_t s = dbp.size()

        cdef unsigned char[::1] hb = ary
        if hb is None:
            # NumPy leverages huge pages under-the-hood,
            # which speeds up the copy from device to host.
            hb = ary = np.empty((s,), dtype="u1")
        elif len(hb) < s:
            raise ValueError(
                "Argument `hb` is too small. Need space for %i bytes." % s
            )

        with nogil:
            copy_ptr_to_host(<uintptr_t>dbp.data(), hb[:s], stream)

        return ary

    cpdef copy_from_host(self, ary, uintptr_t stream=0):
        """Copy from a buffer on host to ``self``

        Parameters
        ----------
        hb : ``bytes``-like buffer to copy from
        stream : CUDA stream to use for copying, default 0

        Examples
        --------
        >>> import rmm
        >>> db = rmm.DeviceBuffer(size=10)
        >>> hb = b"abcdef"
        >>> db.copy_from_host(hb)
        >>> hb = db.copy_to_host()
        >>> print(hb)
        array([97, 98, 99,  0,  0,  0,  0,  0,  0,  0], dtype=uint8)
        """
        cdef device_buffer* dbp = self.c_obj.get()

        cdef const unsigned char[::1] hb = ary
        cdef size_t s = len(hb)
        if s > self.size:
            raise ValueError(
                "Argument `hb` is too large. Need space for %i bytes." % s
            )

        with nogil:
            copy_host_to_ptr(hb[:s], <uintptr_t>dbp.data(), stream)

    cpdef copy_from_device(self, cuda_ary, uintptr_t stream=0):
        """Copy from a buffer on host to ``self``

        Parameters
        ----------
        cuda_ary : object to copy from that has ``__cuda_array_interface__``
        stream : CUDA stream to use for copying, default 0

        Examples
        --------
        >>> import rmm
        >>> db = rmm.DeviceBuffer(size=5)
        >>> db2 = rmm.DeviceBuffer.to_device(b"abc")
        >>> db.copy_from_device(db2)
        >>> hb = db.copy_to_host()
        >>> print(hb)
        array([97, 98, 99,  0,  0], dtype=uint8)
        """
        if not hasattr(cuda_ary, "__cuda_array_interface__"):
            raise ValueError(
                "Expected object to support `__cuda_array_interface__` "
                "protocol"
            )

        cuda_ary_interface = cuda_ary.__cuda_array_interface__
        shape = cuda_ary_interface["shape"]
        strides = cuda_ary_interface.get("strides")
        dtype = np.dtype(cuda_ary_interface["typestr"])

        if len(shape) > 1:
            raise ValueError(
                "Only 1-D contiguous arrays are supported, got {}-D "
                "array".format(str(len(shape)))
            )

        if strides is not None:
            if strides[0] != dtype.itemsize:
                raise ValueError(
                    "Only 1-D contiguous arrays are supported, got a "
                    "non-contiguous array"
                )

        cdef uintptr_t src_ptr = cuda_ary_interface["data"][0]
        cdef size_t s = shape[0] * dtype.itemsize
        if s > self.size:
            raise ValueError(
                "Argument `hb` is too large. Need space for %i bytes." % s
            )

        cdef device_buffer* dbp = self.c_obj.get()

        with nogil:
            copy_device_to_ptr(
                <uintptr_t>src_ptr,
                <uintptr_t>dbp.data(),
                s,
                stream
            )

    cpdef bytes tobytes(self, uintptr_t stream=0):
        cdef const device_buffer* dbp = self.c_obj.get()
        cdef size_t s = dbp.size()

        cdef bytes b = PyBytes_FromStringAndSize(NULL, s)
        cdef unsigned char* p = <unsigned char*>PyBytes_AS_STRING(b)
        cdef unsigned char[::1] mv = (<unsigned char[:(s + 1):1]>p)[:s]
        self.copy_to_host(mv, stream)

        return b

    cdef size_t c_size(self) except *:
        return self.c_obj.get()[0].size()

    cpdef void resize(self, size_t new_size) except *:
        self.c_obj.get()[0].resize(new_size)

    cpdef size_t capacity(self) except *:
        return self.c_obj.get()[0].capacity()

    cdef void* c_data(self) except *:
        return self.c_obj.get()[0].data()

    cdef device_buffer c_release(self) except *:
        """
        Releases ownership the data held by this DeviceBuffer.
        """
        return move(cython.operator.dereference(self.c_obj))


@cython.boundscheck(False)
cpdef DeviceBuffer to_device(const unsigned char[::1] b, uintptr_t stream=0):
    """Return a new ``DeviceBuffer`` with a copy of the data

    Parameters
    ----------
    b : ``bytes``-like data on host to copy to device
    stream : CUDA stream to use for copying, default 0

    Returns
    -------
    ``DeviceBuffer`` with copy of data from host

    Examples
    --------
    >>> import rmm
    >>> db = rmm._lib.device_buffer.to_device(b"abc")
    >>> print(bytes(db))
    b'abc'
    """

    if b is None:
        raise TypeError(
            "Argument 'b' has incorrect type"
            " (expected bytes-like, got NoneType)"
        )

    cdef uintptr_t p = <uintptr_t>&b[0]
    cdef size_t s = len(b)
    return DeviceBuffer(ptr=p, size=s, stream=stream)


@cython.boundscheck(False)
cpdef void copy_ptr_to_host(uintptr_t db,
                            unsigned char[::1] hb,
                            uintptr_t stream=0) nogil except *:
    """Copy from a device pointer to a buffer on host

    Parameters
    ----------
    db : pointer to data on device to copy
    hb : ``bytes``-like buffer to write into
    stream : CUDA stream to use for copying, default 0

    Note
    ----

    If ``stream`` is the default stream, it is synchronized after the copy.
    However if a non-default ``stream`` is provided, this function is fully
    asynchronous.

    Examples
    --------
    >>> import rmm
    >>> db = rmm.DeviceBuffer.to_device(b"abc")
    >>> hb = bytearray(db.nbytes)
    >>> rmm._lib.device_buffer.copy_ptr_to_host(db.ptr, hb)
    >>> print(hb)
    bytearray(b'abc')
    """

    if hb is None:
        with gil:
            raise TypeError(
                "Argument `hb` has incorrect type"
                " (expected bytes-like, got NoneType)"
            )

    cdef cudaError_t err

    err = cudaMemcpyAsync(<void*>&hb[0], <const void*>db, len(hb),
                          cudaMemcpyDeviceToHost, <cudaStream_t>stream)
    if err != cudaSuccess:
        with gil:
            raise RuntimeError(f"Memcpy failed with error: {err}")

    if stream == 0:
        err = cudaStreamSynchronize(<cudaStream_t>stream)
        if err != cudaSuccess:
            with gil:
                raise RuntimeError(f"Stream sync failed with error: {err}")


@cython.boundscheck(False)
cpdef void copy_host_to_ptr(const unsigned char[::1] hb,
                            uintptr_t db,
                            uintptr_t stream=0) nogil except *:
    """Copy from a host pointer to a device pointer

    Parameters
    ----------
    hb : ``bytes``-like host buffer to copy
    db : pointer to data on device to write into
    stream : CUDA stream to use for copying, default 0

    Note
    ----

    If ``stream`` is the default stream, it is synchronized after the copy.
    However if a non-default ``stream`` is provided, this function is fully
    asynchronous.

    Examples
    --------
    >>> import rmm
    >>> db = rmm.DeviceBuffer(size=10)
    >>> hb = b"abc"
    >>> rmm._lib.device_buffer.copy_host_to_ptr(hb, db.ptr)
    >>> hb = db.copy_to_host()
    >>> print(hb)
    array([97, 98, 99,  0,  0,  0,  0,  0,  0,  0], dtype=uint8)
    """

    if hb is None:
        with gil:
            raise TypeError(
                "Argument `hb` has incorrect type"
                " (expected bytes-like, got NoneType)"
            )

    cdef cudaError_t err

    err = cudaMemcpyAsync(<void*>db, <const void*>&hb[0], len(hb),
                          cudaMemcpyHostToDevice, <cudaStream_t>stream)
    if err != cudaSuccess:
        with gil:
            raise RuntimeError(f"Memcpy failed with error: {err}")

    if stream == 0:
        err = cudaStreamSynchronize(<cudaStream_t>stream)
        if err != cudaSuccess:
            with gil:
                raise RuntimeError(f"Stream sync failed with error: {err}")


@cython.boundscheck(False)
cpdef void copy_device_to_ptr(uintptr_t d_src,
                              uintptr_t d_dst,
                              size_t count,
                              uintptr_t stream=0) nogil except *:
    """Copy from a host pointer to a device pointer

    Parameters
    ----------
    d_src : pointer to data on device to copy from
    d_dst : pointer to data on device to write into
    stream : CUDA stream to use for copying, default 0

    Note
    ----

    If ``stream`` is the default stream, it is synchronized after the copy.
    However if a non-default ``stream`` is provided, this function is fully
    asynchronous.

    Examples
    --------
    >>> import rmm
    >>> import numpy as np
    >>> db = rmm.DeviceBuffer(size=5)
    >>> db2 = rmm.DeviceBuffer.to_device(b"abc")
    >>> rmm._lib.device_buffer.copy_device_to_ptr(db2.ptr, db.ptr, db2.size)
    >>> hb = db.copy_to_host()
    >>> print(hb)
    array([10, 11, 12,  0,  0], dtype=uint8)
    """
    cdef cudaError_t err

    err = cudaMemcpyAsync(<void*>d_dst, <const void*>d_src, count,
                          cudaMemcpyDeviceToDevice, <cudaStream_t>stream)
    if err != cudaSuccess:
        with gil:
            raise RuntimeError(f"Memcpy failed with error: {err}")

    if stream == 0:
        err = cudaStreamSynchronize(<cudaStream_t>stream)
        if err != cudaSuccess:
            with gil:
                raise RuntimeError(f"Stream sync failed with error: {err}")<|MERGE_RESOLUTION|>--- conflicted
+++ resolved
@@ -11,11 +11,6 @@
 # WITHOUT WARRANTIES OR CONDITIONS OF ANY KIND, either express or implied.
 # See the License for the specific language governing permissions and
 # limitations under the License.
-<<<<<<< HEAD
-
-
-=======
->>>>>>> 035c3983
 import numpy as np
 
 cimport cython
