# RMM 0.15.0 (Date TBD)

## New Features

- PR #375 Support out-of-band buffers in Python pickling
- PR #391 Add `get_default_resource_type`
- PR #396 Remove deprecated RMM APIs
- PR #425 Add CUDA per-thread default stream support and thread safety to `pool_memory_resource`
- PR #436 Always build and test with per-thread default stream enabled in the GPU CI build
- PR #444 Add `owning_wrapper` to simplify lifetime management of resources and their upstreams
- PR #449 Stream-ordered suballocator base class and per-thread default stream support 
          and thread safety for `fixed_size_memory_resource`
- PR #450 Add support for new build process (Project Flash)
<<<<<<< HEAD
- PR #457 New `binning_memory_resource` (replaces `hybrid_memory_resource` and 
          `fixed_multisize_memory_resource`).
=======
- PR #458 Add `get/set_per_device_resource` to better support multi-GPU per process applications
>>>>>>> 28d211ed

## Improvements

- PR #428 Add the option to automatically flush memory allocate/free logs
- PR #378 Use CMake `FetchContent` to obtain latest release of `cub` and `thrust`
- PR #377 A better way to fetch `spdlog`
- PR #372 Use CMake `FetchContent` to obtain `cnmem` instead of git submodule
- PR #382 Rely on NumPy arrays for out-of-band pickling
- PR #386 Add short commit to conda package name
- PR #401 Update `get_ipc_handle()` to use cuda driver API
- PR #404 Make all memory resources thread safe in Python
- PR #402 Install dependencies via rapids-build-env
- PR #405 Move doc customization scripts to Jenkins
- PR #427 Add DeviceBuffer.release() cdef method
- PR #414 Add element-wise access for device_uvector
- PR #421 Capture thread id in logging and improve logger testing
- PR #426 Added multi-threaded support to replay benchmark.
- PR #429 Fix debug build and add new CUDA assert utility.
- PR #435 Update conda upload versions for new supported CUDA/Python
- PR #437 Test with `pickle5` (for older Python versions)
- PR #443 Remove thread safe adaptor from PoolMemoryResource
- PR #445 Make all resource operators/ctors explicit
- PR #447 Update Python README with info about DeviceBuffer/MemoryResource and external libraries
- PR #456 Minor cleanup: always use rmm/-prefixed includes
- PR #461 cmake improvements to be more target-based

## Bug Fixes

- PR #433 Fix python imports
- PR #400 Fix segfault in RANDOM_ALLOCATIONS_BENCH
- PR #383 Explicitly require NumPy
- PR #398 Fix missing head flag in merge_blocks (pool_memory_resource) and improve block class
- PR #403 Mark Cython `memory_resource_wrappers` `extern` as `nogil`
- PR #406 Sets Google Benchmark to a fixed version, v1.5.1.
- PR #434: Fix issue with incorrect docker image being used in local build script

# RMM 0.14.0 (Date TBD)

## New Features

- PR #317 Provide External Memory Management Plugin for Numba
- PR #362 Add spdlog as a dependency in the conda package
- PR #360 Support logging to stdout/stderr
- PR #341 Enable logging
- PR #343 Add in option to statically link against cudart
- PR #364 Added new uninitialized device vector type, `device_uvector`

## Improvements

- PR #369 Use CMake `FetchContent` to obtain `spdlog` instead of vendoring
- PR #366 Remove installation of extra test dependencies
- PR #354 Add CMake option for per-thread default stream
- PR #350 Add .clang-format file & format all files
- PR #358 Fix typo in `rmm_cupy_allocator` docstring
- PR #357 Add Docker 19 support to local gpuci build
- PR #365 Make .clang-format consistent with cuGRAPH and cuDF
- PR #371 Add docs build script to repository
- PR #363 Expose `memory_resources` in Python

## Bug Fixes

- PR #373 Fix build.sh
- PR #346 Add clearer exception message when RMM_LOG_FILE is unset
- PR #347 Mark rmmFinalizeWrapper nogil
- PR #348 Fix unintentional use of pool-managed resource.
- PR #367 Fix flake8 issues
- PR #368 Fix `clang-format` missing comma bug
- PR #370 Fix stream and mr use in `device_buffer` methods
- PR #379 Remove deprecated calls from synchronization.cpp
- PR #381 Remove test_benchmark.cpp from cmakelists
- PR #392 SPDLOG matches other header-only acquisition patterns


# RMM 0.13.0 (Date TBD)

## New Features

- PR #253 Add `frombytes` to convert `bytes`-like to `DeviceBuffer`
- PR #252 Add `__sizeof__` method to `DeviceBuffer`
- PR #258 Define pickling behavior for `DeviceBuffer`
- PR #261 Add `__bytes__` method to `DeviceBuffer`
- PR #262 Moved device memory resource files to `mr/device` directory
- PR #266 Drop `rmm.auto_device`
- PR #268 Add Cython/Python `copy_to_host` and `to_device`
- PR #272 Add `host_memory_resource`.
- PR #273 Moved device memory resource tests to `device/` directory.
- PR #274 Add `copy_from_host` method to `DeviceBuffer`
- PR #275 Add `copy_from_device` method to `DeviceBuffer`
- PR #283 Add random allocation benchmark.
- PR #287 Enabled CUDA CXX11 for unit tests.
- PR #292 Revamped RMM exceptions.
- PR #297 Use spdlog to implement `logging_resource_adaptor`.
- PR #303 Added replay benchmark.
- PR #319 Add `thread_safe_resource_adaptor` class.
- PR #314 New suballocator memory_resources.
- PR #330 Fixed incorrect name of `stream_free_blocks_` debug symbol.
- PR #331 Move to C++14 and deprecate legacy APIs.

## Improvements

- PR #246 Type `DeviceBuffer` arguments to `__cinit__`
- PR #249 Use `DeviceBuffer` in `device_array`
- PR #255 Add standard header to all Cython files
- PR #256 Cast through `uintptr_t` to `cudaStream_t`
- PR #254 Use `const void*` in `DeviceBuffer.__cinit__`
- PR #257 Mark Cython-exposed C++ functions that raise
- PR #269 Doc sync behavior in `copy_ptr_to_host`
- PR #278 Allocate a `bytes` object to fill up with RMM log data
- PR #280 Drop allocation/deallocation of `offset`
- PR #282 `DeviceBuffer` use default constructor for size=0
- PR #296 Use CuPy's `UnownedMemory` for RMM-backed allocations
- PR #310 Improve `device_buffer` allocation logic.
- PR #309 Sync default stream in `DeviceBuffer` constructor
- PR #326 Sync only on copy construction
- PR #308 Fix typo in README
- PR #334 Replace `rmm_allocator` for Thrust allocations
- PR #345 Remove stream synchronization from `device_scalar` constructor and `set_value`

## Bug Fixes

- PR #298 Remove RMM_CUDA_TRY from cuda_event_timer destructor
- PR #299 Fix assert condition blocking debug builds
- PR #300 Fix host mr_tests compile error
- PR #312 Fix libcudf compilation errors due to explicit defaulted device_buffer constructor.


# RMM 0.12.0 (04 Feb 2020)

## New Features

- PR #218 Add `_DevicePointer`
- PR #219 Add method to copy `device_buffer` back to host memory
- PR #222 Expose free and total memory in Python interface
- PR #235 Allow construction of `DeviceBuffer` with a `stream`

## Improvements

- PR #214 Add codeowners
- PR #226 Add some tests of the Python `DeviceBuffer`
- PR #233 Reuse the same `CUDA_HOME` logic from cuDF
- PR #234 Add missing `size_t` in `DeviceBuffer`
- PR #239 Cleanup `DeviceBuffer`'s `__cinit__`
- PR #242 Special case 0-size `DeviceBuffer` in `tobytes`
- PR #244 Explicitly force `DeviceBuffer.size` to an `int`
- PR #247 Simplify casting in `tobytes` and other cleanup

## Bug Fixes

- PR #215 Catch polymorphic exceptions by reference instead of by value
- PR #221 Fix segfault calling rmmGetInfo when uninitialized
- PR #225 Avoid invoking Python operations in c_free
- PR #230 Fix duplicate symbol issues with `copy_to_host`
- PR #232 Move `copy_to_host` doc back to header file


# RMM 0.11.0 (11 Dec 2019)

## New Features

- PR #106 Added multi-GPU initialization
- PR #167 Added value setter to `device_scalar`
- PR #163 Add Cython bindings to `device_buffer`
- PR #177 Add `__cuda_array_interface__` to `DeviceBuffer`
- PR #198 Add `rmm.rmm_cupy_allocator()`

## Improvements

- PR #161 Use `std::atexit` to finalize RMM after Python interpreter shutdown
- PR #165 Align memory resource allocation sizes to 8-byte
- PR #171 Change public API of RMM to only expose `reinitialize(...)`
- PR #175 Drop `cython` from run requirements
- PR #169 Explicit stream argument for device_buffer methods
- PR #186 Add nbytes and len to DeviceBuffer
- PR #188 Require kwargs in `DeviceBuffer`'s constructor
- PR #194 Drop unused imports from `device_buffer.pyx`
- PR #196 Remove unused CUDA conda labels
- PR #200 Simplify DeviceBuffer methods

## Bug Fixes

- PR #174 Make `device_buffer` default ctor explicit to work around type_dispatcher issue in libcudf.
- PR #170 Always build librmm and rmm, but conditionally upload based on CUDA / Python version
- PR #182 Prefix `DeviceBuffer`'s C functions
- PR #189 Drop `__reduce__` from `DeviceBuffer`
- PR #193 Remove thrown exception from `rmm_allocator::deallocate`
- PR #224 Slice the CSV log before converting to bytes


# RMM 0.10.0 (16 Oct 2019)

## New Features

- PR #99 Added `device_buffer` class
- PR #133 Added `device_scalar` class

## Improvements

- PR #123 Remove driver install from ci scripts
- PR #131 Use YYMMDD tag in nightly build
- PR #137 Replace CFFI python bindings with Cython
- PR #127 Use Memory Resource classes for allocations

## Bug Fixes

- PR #107 Fix local build generated file ownerships
- PR #110 Fix Skip Test Functionality
- PR #125 Fixed order of private variables in LogIt
- PR #139 Expose `_make_finalizer` python API needed by cuDF
- PR #142 Fix ignored exceptions in Cython
- PR #146 Fix rmmFinalize() not freeing memory pools
- PR #149 Force finalization of RMM objects before RMM is finalized (Python)
- PR #154 Set ptr to 0 on rmm::alloc error
- PR #157 Check if initialized before freeing for Numba finalizer and use `weakref` instead of `atexit`


# RMM 0.9.0 (21 Aug 2019)

## New Features

- PR #96 Added `device_memory_resource` for beginning of overhaul of RMM design
- PR #103 Add and use unified build script

## Improvements

- PR #111 Streamline CUDA_REL environment variable
- PR #113 Handle ucp.BufferRegion objects in auto_device

## Bug Fixes

   ...


# RMM 0.8.0 (27 June 2019)

## New Features

- PR #95 Add skip test functionality to build.sh

## Improvements

   ...

## Bug Fixes

- PR #92 Update docs version


# RMM 0.7.0 (10 May 2019)

## New Features

- PR #67 Add random_allocate microbenchmark in tests/performance
- PR #70 Create conda environments and conda recipes
- PR #77 Add local build script to mimic gpuCI
- PR #80 Add build script for docs

## Improvements

- PR #76 Add cudatoolkit conda dependency
- PR #84 Use latest release version in update-version CI script
- PR #90 Avoid using c++14 auto return type for thrust_rmm_allocator.h

## Bug Fixes

- PR #68 Fix signed/unsigned mismatch in random_allocate benchmark
- PR #74 Fix rmm conda recipe librmm version pinning
- PR #72 Remove unnecessary _BSD_SOURCE define in random_allocate.cpp


# RMM 0.6.0 (18 Mar 2019)

## New Features

- PR #43 Add gpuCI build & test scripts
- PR #44 Added API to query whether RMM is initialized and with what options.
- PR #60 Default to CXX11_ABI=ON

## Improvements

## Bug Fixes

- PR #58 Eliminate unreliable check for change in available memory in test
- PR #49 Fix pep8 style errors detected by flake8


# RMM 0.5.0 (28 Jan 2019)

## New Features

- PR #2 Added CUDA Managed Memory allocation mode

## Improvements

- PR #12 Enable building RMM as a submodule
- PR #13 CMake: Added CXX11ABI option and removed Travis references
- PR #16 CMake: Added PARALLEL_LEVEL environment variable handling for GTest build parallelism (matches cuDF)
- PR #17 Update README with v0.5 changes including Managed Memory support

## Bug Fixes

- PR #10 Change cnmem submodule URL to use https
- PR #15 Temporarily disable hanging AllocateTB test for managed memory
- PR #28 Fix invalid reference to local stack variable in `rmm::exec_policy`


# RMM 0.4.0 (20 Dec 2018)

## New Features

- PR #1 Spun off RMM from cuDF into its own repository.

## Improvements

- CUDF PR #472 RMM: Created centralized rmm::device_vector alias and rmm::exec_policy
- CUDF PR #465 Added templated C++ API for RMM to avoid explicit cast to `void**`

## Bug Fixes


RMM was initially implemented as part of cuDF, so we include the relevant changelog history below.

# cuDF 0.3.0 (23 Nov 2018)

## New Features

- PR #336 CSV Reader string support

## Improvements

- CUDF PR #333 Add Rapids Memory Manager documentation
- CUDF PR #321 Rapids Memory Manager adds file/line location logging and convenience macros

## Bug Fixes


# cuDF 0.2.0 and cuDF 0.1.0

These were initial releases of cuDF based on previously separate pyGDF and libGDF libraries. RMM was initially implemented as part of libGDF.<|MERGE_RESOLUTION|>--- conflicted
+++ resolved
@@ -11,12 +11,9 @@
 - PR #449 Stream-ordered suballocator base class and per-thread default stream support 
           and thread safety for `fixed_size_memory_resource`
 - PR #450 Add support for new build process (Project Flash)
-<<<<<<< HEAD
 - PR #457 New `binning_memory_resource` (replaces `hybrid_memory_resource` and 
           `fixed_multisize_memory_resource`).
-=======
 - PR #458 Add `get/set_per_device_resource` to better support multi-GPU per process applications
->>>>>>> 28d211ed
 
 ## Improvements
 
