# RMM 0.17.0 (Date TBD)

## New Features

## Improvements

- PR #599 Make the arena memory resource work better with the producer/consumer mode
- PR #603 Always test both legacy and per-thread default stream

## Bug Fixes

- PR #592 Add `auto_flush` to `make_logging_adaptor`
- PR #602 Fix `device_scalar` and its tests so that they use the correct CUDA stream

# RMM 0.16.0 (Date TBD)

## New Features

- PR #529 Add debug logging and fix multithreaded replay benchmark
- PR #560 Remove deprecated `get/set_default_resource` APIs
- PR #543 Add an arena-based memory resource
- PR #580 Install CMake config with RMM
- PR #591 Allow the replay bench to simulate different GPU memory sizes
- PR #594 Adding limiting memory resource adaptor

## Improvements

- PR #474 Use CMake find_package(CUDAToolkit)
- PR #477 Just use `None` for `strides` in `DeviceBuffer`
- PR #528 Add maximum_pool_size parameter to reinitialize API
- PR #532 Merge free lists in pool_memory_resource to defragment before growing from upstream
- PR #537 Add CMake option to disable deprecation warnings
- PR #541 Refine CMakeLists.txt to make it easy to import by external projects
- PR #538 Upgrade CUB and Thrust to the latest commits
- PR #542 Pin conda spdlog versions to 1.7.0
- PR #550 Remove CXX11 ABI handling from CMake
- PR #578 Switch thrust to use the NVIDIA/thrust repo
- PR #553 CMake cleanup
- PR #556 By default, don't create a debug log file unless there are warnings/errors
- PR #561 Remove CNMeM and make RMM header-only
- PR #565 CMake: Simplify gtest/gbench handling
- PR #566 CMake: use CPM for thirdparty dependencies
- PR #568 Upgrade googletest to v1.10.0
- PR #572 CMake: prefer locally installed thirdparty packages
- PR #579 CMake: handle thrust via target
- PR #581 Improve logging documentation
- PR #585 Update ci/local/README.md
- PR #587 Replaced `move` with `std::move`
<<<<<<< HEAD
- PR #601 Make maximum pool size truly optional (grow until failure)
=======
- PR #588 Use installed C++ RMM in python build
>>>>>>> 8cdd1768

## Bug Fixes

- PR #545 Fix build to support using `clang` as the host compiler
- PR #534 Fix `pool_memory_resource` failure when init and max pool sizes are equal
- PR #546 Remove CUDA driver linking and correct NVTX macro.
- PR #569 Correct `device_scalar::set_value` to pass host value by reference to avoid copying from invalid value
- PR #559 Fix `align_down` to only change unaligned values.
- PR #577 Fix CMake `LOGGING_LEVEL` issue which caused verbose logging / performance regression.
- PR #582 Fix handling of per-thread default stream when not compiled for PTDS
- PR #590 Add missing `CODE_OF_CONDUCT.md`
- PR #595 Fix pool_mr example in README.md


# RMM 0.15.0 (26 Aug 2020)

## New Features

- PR #375 Support out-of-band buffers in Python pickling
- PR #391 Add `get_default_resource_type`
- PR #396 Remove deprecated RMM APIs
- PR #425 Add CUDA per-thread default stream support and thread safety to `pool_memory_resource`
- PR #436 Always build and test with per-thread default stream enabled in the GPU CI build
- PR #444 Add `owning_wrapper` to simplify lifetime management of resources and their upstreams
- PR #449 Stream-ordered suballocator base class and per-thread default stream support 
          and thread safety for `fixed_size_memory_resource`
- PR #450 Add support for new build process (Project Flash)
- PR #457 New `binning_memory_resource` (replaces `hybrid_memory_resource` and 
          `fixed_multisize_memory_resource`).
- PR #458 Add `get/set_per_device_resource` to better support multi-GPU per process applications
- PR #466 Deprecate CNMeM.
- PR #489 Move `cudf._cuda` into `rmm._cuda`
- PR #504 Generate `gpu.pxd` based on cuda version as a preprocessor step
- PR #506 Upload rmm package per version python-cuda combo

## Improvements

- PR #428 Add the option to automatically flush memory allocate/free logs
- PR #378 Use CMake `FetchContent` to obtain latest release of `cub` and `thrust`
- PR #377 A better way to fetch `spdlog`
- PR #372 Use CMake `FetchContent` to obtain `cnmem` instead of git submodule
- PR #382 Rely on NumPy arrays for out-of-band pickling
- PR #386 Add short commit to conda package name
- PR #401 Update `get_ipc_handle()` to use cuda driver API
- PR #404 Make all memory resources thread safe in Python
- PR #402 Install dependencies via rapids-build-env
- PR #405 Move doc customization scripts to Jenkins
- PR #427 Add DeviceBuffer.release() cdef method
- PR #414 Add element-wise access for device_uvector
- PR #421 Capture thread id in logging and improve logger testing
- PR #426 Added multi-threaded support to replay benchmark
- PR #429 Fix debug build and add new CUDA assert utility
- PR #435 Update conda upload versions for new supported CUDA/Python
- PR #437 Test with `pickle5` (for older Python versions)
- PR #443 Remove thread safe adaptor from PoolMemoryResource
- PR #445 Make all resource operators/ctors explicit
- PR #447 Update Python README with info about DeviceBuffer/MemoryResource and external libraries
- PR #456 Minor cleanup: always use rmm/-prefixed includes
- PR #461 cmake improvements to be more target-based
- PR #468 update past release dates in changelog
- PR #486 Document relationship between active CUDA devices and resources
- PR #493 Rely on C++ lazy Memory Resource initialization behavior instead of initializing in Python

## Bug Fixes

- PR #433 Fix python imports
- PR #400 Fix segfault in RANDOM_ALLOCATIONS_BENCH
- PR #383 Explicitly require NumPy
- PR #398 Fix missing head flag in merge_blocks (pool_memory_resource) and improve block class
- PR #403 Mark Cython `memory_resource_wrappers` `extern` as `nogil`
- PR #406 Sets Google Benchmark to a fixed version, v1.5.1.
- PR #434 Fix issue with incorrect docker image being used in local build script
- PR #463 Revert cmake change for cnmem header not being added to source directory
- PR #464 More completely revert cnmem.h cmake changes
- PR #473 Fix initialization logic in pool_memory_resource
- PR #479 Fix usage of block printing in pool_memory_resource
- PR #490 Allow importing RMM without initializing CUDA driver
- PR #484 Fix device_uvector copy constructor compilation error and add test
- PR #498 Max pool growth less greedy
- PR #500 Use tempfile rather than hardcoded path in `test_rmm_csv_log`
- PR #511 Specify `--basetemp` for `py.test` run
- PR #509 Fix missing : before __LINE__ in throw string of RMM_CUDA_TRY
- PR #510 Fix segfault in pool_memory_resource when a CUDA stream is destroyed
- PR #525 Patch Thrust to workaround `CUDA_CUB_RET_IF_FAIL` macro clearing CUDA errors


# RMM 0.14.0 (03 Jun 2020)

## New Features

- PR #317 Provide External Memory Management Plugin for Numba
- PR #362 Add spdlog as a dependency in the conda package
- PR #360 Support logging to stdout/stderr
- PR #341 Enable logging
- PR #343 Add in option to statically link against cudart
- PR #364 Added new uninitialized device vector type, `device_uvector`

## Improvements

- PR #369 Use CMake `FetchContent` to obtain `spdlog` instead of vendoring
- PR #366 Remove installation of extra test dependencies
- PR #354 Add CMake option for per-thread default stream
- PR #350 Add .clang-format file & format all files
- PR #358 Fix typo in `rmm_cupy_allocator` docstring
- PR #357 Add Docker 19 support to local gpuci build
- PR #365 Make .clang-format consistent with cuGRAPH and cuDF
- PR #371 Add docs build script to repository
- PR #363 Expose `memory_resources` in Python

## Bug Fixes

- PR #373 Fix build.sh
- PR #346 Add clearer exception message when RMM_LOG_FILE is unset
- PR #347 Mark rmmFinalizeWrapper nogil
- PR #348 Fix unintentional use of pool-managed resource.
- PR #367 Fix flake8 issues
- PR #368 Fix `clang-format` missing comma bug
- PR #370 Fix stream and mr use in `device_buffer` methods
- PR #379 Remove deprecated calls from synchronization.cpp
- PR #381 Remove test_benchmark.cpp from cmakelists
- PR #392 SPDLOG matches other header-only acquisition patterns


# RMM 0.13.0 (31 Mar 2020)

## New Features

- PR #253 Add `frombytes` to convert `bytes`-like to `DeviceBuffer`
- PR #252 Add `__sizeof__` method to `DeviceBuffer`
- PR #258 Define pickling behavior for `DeviceBuffer`
- PR #261 Add `__bytes__` method to `DeviceBuffer`
- PR #262 Moved device memory resource files to `mr/device` directory
- PR #266 Drop `rmm.auto_device`
- PR #268 Add Cython/Python `copy_to_host` and `to_device`
- PR #272 Add `host_memory_resource`.
- PR #273 Moved device memory resource tests to `device/` directory.
- PR #274 Add `copy_from_host` method to `DeviceBuffer`
- PR #275 Add `copy_from_device` method to `DeviceBuffer`
- PR #283 Add random allocation benchmark.
- PR #287 Enabled CUDA CXX11 for unit tests.
- PR #292 Revamped RMM exceptions.
- PR #297 Use spdlog to implement `logging_resource_adaptor`.
- PR #303 Added replay benchmark.
- PR #319 Add `thread_safe_resource_adaptor` class.
- PR #314 New suballocator memory_resources.
- PR #330 Fixed incorrect name of `stream_free_blocks_` debug symbol.
- PR #331 Move to C++14 and deprecate legacy APIs.

## Improvements

- PR #246 Type `DeviceBuffer` arguments to `__cinit__`
- PR #249 Use `DeviceBuffer` in `device_array`
- PR #255 Add standard header to all Cython files
- PR #256 Cast through `uintptr_t` to `cudaStream_t`
- PR #254 Use `const void*` in `DeviceBuffer.__cinit__`
- PR #257 Mark Cython-exposed C++ functions that raise
- PR #269 Doc sync behavior in `copy_ptr_to_host`
- PR #278 Allocate a `bytes` object to fill up with RMM log data
- PR #280 Drop allocation/deallocation of `offset`
- PR #282 `DeviceBuffer` use default constructor for size=0
- PR #296 Use CuPy's `UnownedMemory` for RMM-backed allocations
- PR #310 Improve `device_buffer` allocation logic.
- PR #309 Sync default stream in `DeviceBuffer` constructor
- PR #326 Sync only on copy construction
- PR #308 Fix typo in README
- PR #334 Replace `rmm_allocator` for Thrust allocations
- PR #345 Remove stream synchronization from `device_scalar` constructor and `set_value`

## Bug Fixes

- PR #298 Remove RMM_CUDA_TRY from cuda_event_timer destructor
- PR #299 Fix assert condition blocking debug builds
- PR #300 Fix host mr_tests compile error
- PR #312 Fix libcudf compilation errors due to explicit defaulted device_buffer constructor


# RMM 0.12.0 (04 Feb 2020)

## New Features

- PR #218 Add `_DevicePointer`
- PR #219 Add method to copy `device_buffer` back to host memory
- PR #222 Expose free and total memory in Python interface
- PR #235 Allow construction of `DeviceBuffer` with a `stream`

## Improvements

- PR #214 Add codeowners
- PR #226 Add some tests of the Python `DeviceBuffer`
- PR #233 Reuse the same `CUDA_HOME` logic from cuDF
- PR #234 Add missing `size_t` in `DeviceBuffer`
- PR #239 Cleanup `DeviceBuffer`'s `__cinit__`
- PR #242 Special case 0-size `DeviceBuffer` in `tobytes`
- PR #244 Explicitly force `DeviceBuffer.size` to an `int`
- PR #247 Simplify casting in `tobytes` and other cleanup

## Bug Fixes

- PR #215 Catch polymorphic exceptions by reference instead of by value
- PR #221 Fix segfault calling rmmGetInfo when uninitialized
- PR #225 Avoid invoking Python operations in c_free
- PR #230 Fix duplicate symbol issues with `copy_to_host`
- PR #232 Move `copy_to_host` doc back to header file


# RMM 0.11.0 (11 Dec 2019)

## New Features

- PR #106 Added multi-GPU initialization
- PR #167 Added value setter to `device_scalar`
- PR #163 Add Cython bindings to `device_buffer`
- PR #177 Add `__cuda_array_interface__` to `DeviceBuffer`
- PR #198 Add `rmm.rmm_cupy_allocator()`

## Improvements

- PR #161 Use `std::atexit` to finalize RMM after Python interpreter shutdown
- PR #165 Align memory resource allocation sizes to 8-byte
- PR #171 Change public API of RMM to only expose `reinitialize(...)`
- PR #175 Drop `cython` from run requirements
- PR #169 Explicit stream argument for device_buffer methods
- PR #186 Add nbytes and len to DeviceBuffer
- PR #188 Require kwargs in `DeviceBuffer`'s constructor
- PR #194 Drop unused imports from `device_buffer.pyx`
- PR #196 Remove unused CUDA conda labels
- PR #200 Simplify DeviceBuffer methods

## Bug Fixes

- PR #174 Make `device_buffer` default ctor explicit to work around type_dispatcher issue in libcudf.
- PR #170 Always build librmm and rmm, but conditionally upload based on CUDA / Python version
- PR #182 Prefix `DeviceBuffer`'s C functions
- PR #189 Drop `__reduce__` from `DeviceBuffer`
- PR #193 Remove thrown exception from `rmm_allocator::deallocate`
- PR #224 Slice the CSV log before converting to bytes


# RMM 0.10.0 (16 Oct 2019)

## New Features

- PR #99 Added `device_buffer` class
- PR #133 Added `device_scalar` class

## Improvements

- PR #123 Remove driver install from ci scripts
- PR #131 Use YYMMDD tag in nightly build
- PR #137 Replace CFFI python bindings with Cython
- PR #127 Use Memory Resource classes for allocations

## Bug Fixes

- PR #107 Fix local build generated file ownerships
- PR #110 Fix Skip Test Functionality
- PR #125 Fixed order of private variables in LogIt
- PR #139 Expose `_make_finalizer` python API needed by cuDF
- PR #142 Fix ignored exceptions in Cython
- PR #146 Fix rmmFinalize() not freeing memory pools
- PR #149 Force finalization of RMM objects before RMM is finalized (Python)
- PR #154 Set ptr to 0 on rmm::alloc error
- PR #157 Check if initialized before freeing for Numba finalizer and use `weakref` instead of `atexit`


# RMM 0.9.0 (21 Aug 2019)

## New Features

- PR #96 Added `device_memory_resource` for beginning of overhaul of RMM design
- PR #103 Add and use unified build script

## Improvements

- PR #111 Streamline CUDA_REL environment variable
- PR #113 Handle ucp.BufferRegion objects in auto_device

## Bug Fixes

   ...


# RMM 0.8.0 (27 June 2019)

## New Features

- PR #95 Add skip test functionality to build.sh

## Improvements

   ...

## Bug Fixes

- PR #92 Update docs version


# RMM 0.7.0 (10 May 2019)

## New Features

- PR #67 Add random_allocate microbenchmark in tests/performance
- PR #70 Create conda environments and conda recipes
- PR #77 Add local build script to mimic gpuCI
- PR #80 Add build script for docs

## Improvements

- PR #76 Add cudatoolkit conda dependency
- PR #84 Use latest release version in update-version CI script
- PR #90 Avoid using c++14 auto return type for thrust_rmm_allocator.h

## Bug Fixes

- PR #68 Fix signed/unsigned mismatch in random_allocate benchmark
- PR #74 Fix rmm conda recipe librmm version pinning
- PR #72 Remove unnecessary _BSD_SOURCE define in random_allocate.cpp


# RMM 0.6.0 (18 Mar 2019)

## New Features

- PR #43 Add gpuCI build & test scripts
- PR #44 Added API to query whether RMM is initialized and with what options.
- PR #60 Default to CXX11_ABI=ON

## Improvements

## Bug Fixes

- PR #58 Eliminate unreliable check for change in available memory in test
- PR #49 Fix pep8 style errors detected by flake8


# RMM 0.5.0 (28 Jan 2019)

## New Features

- PR #2 Added CUDA Managed Memory allocation mode

## Improvements

- PR #12 Enable building RMM as a submodule
- PR #13 CMake: Added CXX11ABI option and removed Travis references
- PR #16 CMake: Added PARALLEL_LEVEL environment variable handling for GTest build parallelism (matches cuDF)
- PR #17 Update README with v0.5 changes including Managed Memory support

## Bug Fixes

- PR #10 Change cnmem submodule URL to use https
- PR #15 Temporarily disable hanging AllocateTB test for managed memory
- PR #28 Fix invalid reference to local stack variable in `rmm::exec_policy`


# RMM 0.4.0 (20 Dec 2018)

## New Features

- PR #1 Spun off RMM from cuDF into its own repository.

## Improvements

- CUDF PR #472 RMM: Created centralized rmm::device_vector alias and rmm::exec_policy
- CUDF PR #465 Added templated C++ API for RMM to avoid explicit cast to `void**`

## Bug Fixes


RMM was initially implemented as part of cuDF, so we include the relevant changelog history below.

# cuDF 0.3.0 (23 Nov 2018)

## New Features

- PR #336 CSV Reader string support

## Improvements

- CUDF PR #333 Add Rapids Memory Manager documentation
- CUDF PR #321 Rapids Memory Manager adds file/line location logging and convenience macros

## Bug Fixes


# cuDF 0.2.0 and cuDF 0.1.0

These were initial releases of cuDF based on previously separate pyGDF and libGDF libraries. RMM was initially implemented as part of libGDF.<|MERGE_RESOLUTION|>--- conflicted
+++ resolved
@@ -46,11 +46,8 @@
 - PR #581 Improve logging documentation
 - PR #585 Update ci/local/README.md
 - PR #587 Replaced `move` with `std::move`
-<<<<<<< HEAD
+- PR #588 Use installed C++ RMM in python build
 - PR #601 Make maximum pool size truly optional (grow until failure)
-=======
-- PR #588 Use installed C++ RMM in python build
->>>>>>> 8cdd1768
 
 ## Bug Fixes
 
