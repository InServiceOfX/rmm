--- conflicted
+++ resolved
@@ -1,20 +1,7 @@
 # RMM 0.8.0 (Date TBD)
-<<<<<<< HEAD
 ## New Features
 
  - PR #96 Added `device_memory_resource` for beginning of overhaul of RMM design
- 
-## Improvements
-
-## Bug Fixes
-
-
-# RMM 0.5.0 (Date TBD)
-=======
-
-## New Features
-
-    ...
 
 ## Improvements
 
@@ -64,7 +51,6 @@
 
 
 # RMM 0.5.0 (28 Jan 2019)
->>>>>>> b3ef1596
 
 ## New Features
 
