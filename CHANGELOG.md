<<<<<<< HEAD
# RMM 0.13.0 (31 Mar 2020)
=======
# RMM 0.14.0 (03 Jun 2020)

## New Features

- PR #317 Provide External Memory Management Plugin for Numba
- PR #362 Add spdlog as a dependency in the conda package
- PR #360 Support logging to stdout/stderr
- PR #341 Enable logging
- PR #343 Add in option to statically link against cudart
- PR #364 Added new uninitialized device vector type, `device_uvector`

## Improvements

- PR #369 Use CMake `FetchContent` to obtain `spdlog` instead of vendoring
- PR #366 Remove installation of extra test dependencies
- PR #354 Add CMake option for per-thread default stream
- PR #350 Add .clang-format file & format all files
- PR #358 Fix typo in `rmm_cupy_allocator` docstring
- PR #357 Add Docker 19 support to local gpuci build
- PR #365 Make .clang-format consistent with cuGRAPH and cuDF
- PR #371 Add docs build script to repository

## Bug Fixes

- PR #373 Fix build.sh
- PR #346 Add clearer exception message when RMM_LOG_FILE is unset
- PR #347 Mark rmmFinalizeWrapper nogil
- PR #348 Fix unintentional use of pool-managed resource.
- PR #367 Fix flake8 issues
- PR #368 Fix `clang-format` missing comma bug
- PR #370 Fix stream and mr use in `device_buffer` methods
- PR #379 Remove deprecated calls from synchronization.cpp
- PR #381 Remove test_benchmark.cpp from cmakelists


# RMM 0.13.0 (Date TBD)
>>>>>>> f4692f37

## New Features

- PR #253 Add `frombytes` to convert `bytes`-like to `DeviceBuffer`
- PR #252 Add `__sizeof__` method to `DeviceBuffer`
- PR #258 Define pickling behavior for `DeviceBuffer`
- PR #261 Add `__bytes__` method to `DeviceBuffer`
- PR #262 Moved device memory resource files to `mr/device` directory
- PR #266 Drop `rmm.auto_device`
- PR #268 Add Cython/Python `copy_to_host` and `to_device`
- PR #272 Add `host_memory_resource`.
- PR #273 Moved device memory resource tests to `device/` directory.
- PR #274 Add `copy_from_host` method to `DeviceBuffer`
- PR #275 Add `copy_from_device` method to `DeviceBuffer`
- PR #283 Add random allocation benchmark.
- PR #287 Enabled CUDA CXX11 for unit tests.
- PR #292 Revamped RMM exceptions.
- PR #297 Use spdlog to implement `logging_resource_adaptor`.
- PR #303 Added replay benchmark.
- PR #319 Add `thread_safe_resource_adaptor` class.
- PR #314 New suballocator memory_resources.
- PR #330 Fixed incorrect name of `stream_free_blocks_` debug symbol.
- PR #331 Move to C++14 and deprecate legacy APIs.

## Improvements

- PR #246 Type `DeviceBuffer` arguments to `__cinit__`
- PR #249 Use `DeviceBuffer` in `device_array`
- PR #255 Add standard header to all Cython files
- PR #256 Cast through `uintptr_t` to `cudaStream_t`
- PR #254 Use `const void*` in `DeviceBuffer.__cinit__`
- PR #257 Mark Cython-exposed C++ functions that raise
- PR #269 Doc sync behavior in `copy_ptr_to_host`
- PR #278 Allocate a `bytes` object to fill up with RMM log data
- PR #280 Drop allocation/deallocation of `offset`
- PR #282 `DeviceBuffer` use default constructor for size=0
- PR #296 Use CuPy's `UnownedMemory` for RMM-backed allocations
- PR #310 Improve `device_buffer` allocation logic.
- PR #309 Sync default stream in `DeviceBuffer` constructor
- PR #326 Sync only on copy construction
- PR #308 Fix typo in README
- PR #334 Replace `rmm_allocator` for Thrust allocations
- PR #345 Remove stream synchronization from `device_scalar` constructor and `set_value`

## Bug Fixes

- PR #298 Remove RMM_CUDA_TRY from cuda_event_timer destructor
- PR #299 Fix assert condition blocking debug builds
- PR #300 Fix host mr_tests compile error
- PR #312 Fix libcudf compilation errors due to explicit defaulted device_buffer constructor.


# RMM 0.12.0 (04 Feb 2020)

## New Features

- PR #218 Add `_DevicePointer`
- PR #219 Add method to copy `device_buffer` back to host memory
- PR #222 Expose free and total memory in Python interface
- PR #235 Allow construction of `DeviceBuffer` with a `stream`

## Improvements

- PR #214 Add codeowners
- PR #226 Add some tests of the Python `DeviceBuffer`
- PR #233 Reuse the same `CUDA_HOME` logic from cuDF
- PR #234 Add missing `size_t` in `DeviceBuffer`
- PR #239 Cleanup `DeviceBuffer`'s `__cinit__`
- PR #242 Special case 0-size `DeviceBuffer` in `tobytes`
- PR #244 Explicitly force `DeviceBuffer.size` to an `int`
- PR #247 Simplify casting in `tobytes` and other cleanup

## Bug Fixes

- PR #215 Catch polymorphic exceptions by reference instead of by value
- PR #221 Fix segfault calling rmmGetInfo when uninitialized
- PR #225 Avoid invoking Python operations in c_free
- PR #230 Fix duplicate symbol issues with `copy_to_host`
- PR #232 Move `copy_to_host` doc back to header file


# RMM 0.11.0 (11 Dec 2019)

## New Features

- PR #106 Added multi-GPU initialization
- PR #167 Added value setter to `device_scalar`
- PR #163 Add Cython bindings to `device_buffer`
- PR #177 Add `__cuda_array_interface__` to `DeviceBuffer`
- PR #198 Add `rmm.rmm_cupy_allocator()`

## Improvements

- PR #161 Use `std::atexit` to finalize RMM after Python interpreter shutdown
- PR #165 Align memory resource allocation sizes to 8-byte
- PR #171 Change public API of RMM to only expose `reinitialize(...)`
- PR #175 Drop `cython` from run requirements
- PR #169 Explicit stream argument for device_buffer methods
- PR #186 Add nbytes and len to DeviceBuffer
- PR #188 Require kwargs in `DeviceBuffer`'s constructor
- PR #194 Drop unused imports from `device_buffer.pyx`
- PR #196 Remove unused CUDA conda labels
- PR #200 Simplify DeviceBuffer methods

## Bug Fixes

- PR #174 Make `device_buffer` default ctor explicit to work around type_dispatcher issue in libcudf.
- PR #170 Always build librmm and rmm, but conditionally upload based on CUDA / Python version
- PR #182 Prefix `DeviceBuffer`'s C functions
- PR #189 Drop `__reduce__` from `DeviceBuffer`
- PR #193 Remove thrown exception from `rmm_allocator::deallocate`
- PR #224 Slice the CSV log before converting to bytes


# RMM 0.10.0 (16 Oct 2019)

## New Features

- PR #99 Added `device_buffer` class
- PR #133 Added `device_scalar` class

## Improvements

- PR #123 Remove driver install from ci scripts
- PR #131 Use YYMMDD tag in nightly build
- PR #137 Replace CFFI python bindings with Cython
- PR #127 Use Memory Resource classes for allocations

## Bug Fixes

- PR #107 Fix local build generated file ownerships
- PR #110 Fix Skip Test Functionality
- PR #125 Fixed order of private variables in LogIt
- PR #139 Expose `_make_finalizer` python API needed by cuDF
- PR #142 Fix ignored exceptions in Cython
- PR #146 Fix rmmFinalize() not freeing memory pools
- PR #149 Force finalization of RMM objects before RMM is finalized (Python)
- PR #154 Set ptr to 0 on rmm::alloc error
- PR #157 Check if initialized before freeing for Numba finalizer and use `weakref` instead of `atexit`


# RMM 0.9.0 (21 Aug 2019)

## New Features

- PR #96 Added `device_memory_resource` for beginning of overhaul of RMM design
- PR #103 Add and use unified build script

## Improvements

- PR #111 Streamline CUDA_REL environment variable
- PR #113 Handle ucp.BufferRegion objects in auto_device

## Bug Fixes

   ...


# RMM 0.8.0 (27 June 2019)

## New Features

- PR #95 Add skip test functionality to build.sh

## Improvements

   ...

## Bug Fixes

- PR #92 Update docs version


# RMM 0.7.0 (10 May 2019)

## New Features

- PR #67 Add random_allocate microbenchmark in tests/performance
- PR #70 Create conda environments and conda recipes
- PR #77 Add local build script to mimic gpuCI
- PR #80 Add build script for docs

## Improvements

- PR #76 Add cudatoolkit conda dependency
- PR #84 Use latest release version in update-version CI script
- PR #90 Avoid using c++14 auto return type for thrust_rmm_allocator.h

## Bug Fixes

- PR #68 Fix signed/unsigned mismatch in random_allocate benchmark
- PR #74 Fix rmm conda recipe librmm version pinning
- PR #72 Remove unnecessary _BSD_SOURCE define in random_allocate.cpp


# RMM 0.6.0 (18 Mar 2019)

## New Features

- PR #43 Add gpuCI build & test scripts
- PR #44 Added API to query whether RMM is initialized and with what options.
- PR #60 Default to CXX11_ABI=ON

## Improvements

## Bug Fixes

- PR #58 Eliminate unreliable check for change in available memory in test
- PR #49 Fix pep8 style errors detected by flake8


# RMM 0.5.0 (28 Jan 2019)

## New Features

- PR #2 Added CUDA Managed Memory allocation mode

## Improvements

- PR #12 Enable building RMM as a submodule
- PR #13 CMake: Added CXX11ABI option and removed Travis references
- PR #16 CMake: Added PARALLEL_LEVEL environment variable handling for GTest build parallelism (matches cuDF)
- PR #17 Update README with v0.5 changes including Managed Memory support

## Bug Fixes

- PR #10 Change cnmem submodule URL to use https
- PR #15 Temporarily disable hanging AllocateTB test for managed memory
- PR #28 Fix invalid reference to local stack variable in `rmm::exec_policy`


# RMM 0.4.0 (20 Dec 2018)

## New Features

- PR #1 Spun off RMM from cuDF into its own repository.

## Improvements

- CUDF PR #472 RMM: Created centralized rmm::device_vector alias and rmm::exec_policy
- CUDF PR #465 Added templated C++ API for RMM to avoid explicit cast to `void**`

## Bug Fixes


RMM was initially implemented as part of cuDF, so we include the relevant changelog history below.

# cuDF 0.3.0 (23 Nov 2018)

## New Features

- PR #336 CSV Reader string support

## Improvements

- CUDF PR #333 Add Rapids Memory Manager documentation
- CUDF PR #321 Rapids Memory Manager adds file/line location logging and convenience macros

## Bug Fixes


# cuDF 0.2.0 and cuDF 0.1.0

These were initial releases of cuDF based on previously separate pyGDF and libGDF libraries. RMM was initially implemented as part of libGDF.<|MERGE_RESOLUTION|>--- conflicted
+++ resolved
@@ -1,6 +1,3 @@
-<<<<<<< HEAD
-# RMM 0.13.0 (31 Mar 2020)
-=======
 # RMM 0.14.0 (03 Jun 2020)
 
 ## New Features
@@ -36,8 +33,7 @@
 - PR #381 Remove test_benchmark.cpp from cmakelists
 
 
-# RMM 0.13.0 (Date TBD)
->>>>>>> f4692f37
+# RMM 0.13.0 (31 Mar 2020)
 
 ## New Features
 
